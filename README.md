--- conflicted
+++ resolved
@@ -40,17 +40,12 @@
 ├─ airdrop — "A pull design airdrop that distributes the tokens after a specific date"
 ├─ linear_vesting_airdrop — "A pull design that distributes the tokens according to a linear vesting"
 capabilities
-├─ access_control — "Admin management module with dynamic roles"
 ├─ owner — "Owner capability to give access to multiple objects"
 ├─ quest — "A wrapper that can only be unwrapped once a set of actions are completed"
 ├─ timelock — "Timelock capability to add a delay between actions"
 collections
 ├─ bitmap — "Bitmap implementation for sequential keys"
-<<<<<<< HEAD
-├─ wit_collection - "Witness access wrapper for collections"
-=======
 ├─ coin_decimals - "An object to store and fetch the decimals of a Coin"
->>>>>>> a9656ab6
 defi
 ├─ farm — "Farm module to reward coin holders over time"
 ├─ fund — "Struct to track shares associated with underlying deposits/withdrawals"
