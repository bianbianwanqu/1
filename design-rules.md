# Design Rules

### Suitears💧follows [Sui's framework API](https://github.com/MystenLabs/sui/tree/main/crates/sui-framework/packages/sui-framework) to facilitate integrations and contributions.

- **Comment the sections of your code in the order below.**

  ```Move
  module suitears::wallet {
      // === Imports ===

      // === Constants ===

      // === Errors ===

      // === Structs ===

      // === Public-View Functions ===

      // === Public-Mutative Functions ===

      // === Public-Friend Functions ===

      // === Admin Functions ===

      // === Private Functions ===

      // === Test Functions ===
  }
  ```

- **When applicable, CRUD functions must be called:**

  - add
  - new
  - drop
  - empty
  - remove
  - exists
  - contains
  - property_name
  - destroy_empty
  - to_object_name
  - from_object_name
  - borrow_property_name
  - borrow_mut_property_name

- **Do not call structs as \*Potato. It is a pattern recognized by the lack of abilities:**

  ```Move
  module suitears::request {

      // ✅ Right
      struct Lock {}

      // ❌ Wrong
      struct RequestPotato {}
  }
  ```

- **Be mindful of the dot syntax when naming functions. Avoid using the object name on function names.**

  ```Move
  module suitears::lib{


      struct Profile {
        age: u64
      }

      // ✅ Right
      public fun age(self: &Profile):  u64 {
        self.age
      }

      // ❌ Wrong
      public fun profile_age(self: &Profile): u64 {
        self.age
      }

  }

  module amm::airdrop {
    use suitears::lib::{Self, Profile};

    public fun get_tokens(profile: &Profile) {

      // ✅ Right
      let name = profile.age();

      // ❌ Wrong
      let name2 = profile.profile_age();
    }
  }
  ```

- **Functions that create objects must be called new.**

  ```Move
  module suitears::object {

    struct Object has key, store {
        id: UID
    }

    public fun new(ctx:&mut TxContext): Object {}

  }
  ```

- **Functions that create data structures must be called empty.**

  ```Move
  module suitears::data_structure {

      struct DataStructure has copy, drop, store {
          bits: vector<u8>
       }

      public fun empty(): DataStructure {}

  }
  ```

- **Shared objects must be created via a new function and be shared in a separate function. The share function must be named share.**

  ```Move
  module suitears::profile {

      struct Profile has key {
          id: UID
      }

      public fun new(ctx:&mut TxContext): Profile {}

      public fun share(profile: Profile) {}

  }
  ```

- **Functions that return a reference must be named borrow_property_name or borrow_mut_property_name.**

  ```Move
  module suitears::profile {

      struct Profile has key {
          id: UID,
          name: String,
          age: u8
      }

      public fun borrow_name(self: &Profile): &String {}

      public fun borrow_mut_age(self: &mut Profile): &mut u8 {}

  }
  ```

- **Modules must be designed around one Object or Data Structure. A variant structure should have its own module to avoid complexity and bugs.**

  ```Move
  module suitears::wallet {
      struct Wallet has key, store {
          id: UID,
          amount: u64
      }
  }

  module suitears::claw_back_wallet {
      struct Wallet has key {
          id: UID,
          amount: u64
      }
  }
  ```

- **Comment functions with tags and refer to parameters name with ``.**

  - notice: An explanation to the user
  - dev: An explanation to developers
  - param: It must be followed by the param name and a description
  - return: Name and type of the return
  - aborts-if: Describe the abort conditions

  &nbsp;

  ```Move
  module suitears::math {

      /*
      * @notice It divides `x` by `y`.
      *
      * @dev It rounds down.
      *
      * @param x The numerator in the division
      * @param y the denominator in the division
      * @return u64 The result of dividing `x` by `y`
      *
      * @aborts-if
      *   - `y` is zero
      */
      public fun div(x: u64, y: u64): u64 {
          assert!(y != 0, 0);
          x / y
      }

  }
  ```

- **Errors must be CamelCase, start with an E and be descriptive.**

  ```Move
  module suitears::profile {
      // ✅ Right
      const ENameHasMaxLengthOf64Chars: u64 = 0;

      // ❌ Wrong
      const INVALID_NAME: u64 = 0;
  }
  ```

- **Describe the properties of your structs.**

  ```Move
  module suitears::profile {
      struct Profile has key, store {
          id: UID,
          // The age of the user
          age: u8,
          // The first name of the user
          name: String
      }
  }
  ```

- **Provide functions to delete objects and structs. Empty objects must be destroyed with the function destroy_empty. The function drop must be used for objects that have types that can be dropped.**

  ```Move
  module suitears::wallet {
      struct Wallet<Value> {
          id: UID,
          value: Value
      }

      // Value has drop
      public fun drop<Value: drop>(wallet: &mut Wallet<Value>) {}

      // Value doesn't have drop
      public fun destroy_empty<Value>(wallet: &mut Wallet<Value>) {}
  }
  ```

- **Keep your functions pure to maintain composability. Do not use `transfer::transfer` or `transfer::public_transfer` inside core functions.**

  ```Move
  module suitears::amm {
      struct Pool has key {
        id: UID
      }

      // ✅ Right
      // Return the excess coins even if they have zero value.
      public fun add_liquidity<CoinX, CoinY, LP_Coin>(pool: &mut Pool, coin_x: Coin<CoinX>, coin_y: Coin<CoinY>): (Coin<LpCoin>, Coin<CoinX>, Coin<CoinY>) {}

      // ✅ Right
      public fun entry_add_liquidity<CoinX, CoinY, LP_Coin>(pool: &mut Pool, coin_x: Coin<CoinX>, coin_y: Coin<CoinY>, ctx: &mut TxContext) {
        let (lp_coin, coin_x, coin_y) = add_liquidity(pool, coin_x, coin_y);
        transfer::public_transfer(lp_coin, tx_context::sender(ctx));
        transfer::public_transfer(coin_x, tx_context::sender(ctx));
        transfer::public_transfer(coin_y, tx_context::sender(ctx));
      }

      // ❌ Wrong
      public fun add_liquidity<CoinX, CoinY, LP_Coin>(pool: &mut Pool, coin_x: Coin<CoinX>, coin_y: Coin<CoinY>, ctx: &mut TxContext): Coin<LpCoin> {
        transfer::public_transfer(coin_x, tx_context::sender(ctx));
        transfer::public_transfer(coin_y, tx_context::sender(ctx));

        coin_lp
      }
  }
  ```

<<<<<<< HEAD
  - **Pass the Coin by value with the right amount directly, it's better for transaction readability from the frontend**
=======
- **Do not pass mutable references of coins. Move the whole coin.**
>>>>>>> ef22934b

  ```Move
  module suitears::amm {
      struct Pool has key {
        id: UID
      }

      // ✅ Right
      public fun swap<CoinX, CoinY>(coin_in: Coin<CoinX>): Coin<CoinY> {}

      // ❌ Wrong
      public fun swap<CoinX, CoinY>(coin_in: &mut Coin<CoinX>): Coin<CoinY> {}
  }
  ```

<<<<<<< HEAD
  - **To maintain composability, do not store the user's account data in a hashmap - e.g. (Table/Bag/VecSet). Create an object and return it to the user. Moreover, parallelization on Sui depends on objects so it's always a good idea to split the app state to a maximum.**
=======
- **Do not store the user's account data in a hashmap - e.g. (Table/Bag/VecSet). Create an object and return it to the user.**
>>>>>>> ef22934b

  ```Move
  module suitears::social_network {
      struct Account has key, store {
        id: UID,
        name: String
      }

      struct State has key {
        id: UID,
        accounts: Table<address, String>
      }

      // ✅ Right
      public fun new(name: String): Account {}

      // ❌ Wrong
      public fun new(state: &mut State, name: String) {}
  }
  ```

- **The first argument should be the object being mutated. It fits nicely with the dot notation. This issue usually happens in admin functions.**

  ```Move
  module suitears::social_network {
      struct Account has key {
        id: UID,
        name: String
      }

      struct Admin has key {
        id: UID,
      }

      // ✅ Right
      // account.update(&cap, b"jose");
      public fun update(account: &mut Account, _: &Admin, new_name: String) {}

      // ❌ Wrong
      // We are not updating the cap 🥴
      // cap.update(&mut account, b"jose");
      public fun update(_: &Admin, account: &mut Account, new_name: String) {}
  }
  ```<|MERGE_RESOLUTION|>--- conflicted
+++ resolved
@@ -279,11 +279,7 @@
   }
   ```
 
-<<<<<<< HEAD
   - **Pass the Coin by value with the right amount directly, it's better for transaction readability from the frontend**
-=======
-- **Do not pass mutable references of coins. Move the whole coin.**
->>>>>>> ef22934b
 
   ```Move
   module suitears::amm {
@@ -299,11 +295,7 @@
   }
   ```
 
-<<<<<<< HEAD
-  - **To maintain composability, do not store the user's account data in a hashmap - e.g. (Table/Bag/VecSet). Create an object and return it to the user. Moreover, parallelization on Sui depends on objects so it's always a good idea to split the app state to a maximum.**
-=======
-- **Do not store the user's account data in a hashmap - e.g. (Table/Bag/VecSet). Create an object and return it to the user.**
->>>>>>> ef22934b
+- **To maintain composability, do not store the user's account data in a hashmap - e.g. (Table/Bag/VecSet). Create an object and return it to the user. Moreover, parallelization on Sui depends on objects so it's always a good idea to split the app state to a maximum.**
 
   ```Move
   module suitears::social_network {
