--- conflicted
+++ resolved
@@ -121,38 +121,3 @@
     reward
    }
 }
-<<<<<<< HEAD
-
-
-module suitears::profile {
-
-  struct Profile {
-    age: u64
-  }
-
-  // Right
-  public fun age(self: &Profile):  u64 {
-    self.age
-  }
-
-  // Wrong
-  public fun profile_age(self: &Profile): u64 {
-    self.age
-  }
-}
-
-module suitears::defi {
-
-  use suitears::profile::{Self, Profile};
-
-  public fun get_tokens(profile: &Profile) {
-
-  //  // Right
-  //  let name = profile.age();
-
-  //  // Wrong
-  //  let name2 = profile.profile_age();
-  }
-}
-=======
->>>>>>> 0d130329
