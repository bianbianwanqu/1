// Based from https://github.com/starcoinorg/starcoin-framework/blob/main/sources/Dao.move
// Before creating a DAO make sure your tokens are properly distributed
// Do not add capabilities to hot potatoes (see https://docs.sui.io/concepts/sui-move-concepts/patterns/hot-potato)
module suitears::dao {
  use std::vector;
  use std::option::{Self, Option};

  use sui::vec_set;
  use sui::event::emit;
  use sui::coin::{Self, Coin};
  use sui::clock::{Self, Clock};
  use sui::object::{Self, ID, UID};
  use sui::balance::{Self, Balance};
  use sui::types::is_one_time_witness;
  use sui::tx_context::{Self, TxContext};

  use suitears::dao_treasury::{Self, DaoTreasury};
  use suitears::fixed_point_roll::{roll_div_down};
  use suitears::dao_quest::{create_quest, DaoQuest};
  use suitears::atomic_quest::{Self, AtomicQuest, Task};

  /// Proposal state
  const PENDING: u8 = 1;
  const ACTIVE: u8 = 2;
  const DEFEATED: u8 = 3;
  const AGREED: u8 = 4;
  const QUEUED: u8 = 5;
  const EXECUTABLE: u8 = 6;
  const EXTRACTED: u8 = 7;

  const EInvalidOTW: u64 = 0;
  const EInvalidQuorumRate: u64 = 1;
  const EActionDelayTooSmall: u64 = 5;
  const EMinQuorumVotesTooSmall: u64 = 7;
  const EProposalMustBeActive: u64 = 8;
  const ECannotVoteWithZeroCoinValue: u64 = 9;
  const ECannotUnstakeFromAnActiveProposal: u64 = 10;
  const EVoteAndProposalIdMismatch: u64 = 11;
  const ECannotExecuteThisProposal: u64 = 12;
  const ETooEarlyToExecute: u64 = 13;
  const EEmptyHash: u64 = 14;
  const EProposalNotPassed: u64 = 15;
  const EInvalidCoinType: u64 = 16;

  struct Config has key, store {
    id: UID,
    voting_delay: Option<u64>,
    voting_period: Option<u64>,
    voting_quorum_rate: Option<u64>,
    min_action_delay: Option<u64>,
    min_quorum_votes: Option<u64>    
  }

  struct ConfigTask has drop {}

  struct Dao<phantom OTW> has key, store {
    id: UID,
    /// after proposal created, how long user should wait before being able to vote (in milliseconds)
    voting_delay: u64,
    /// how long the voting window is (in milliseconds).
    voting_period: u64,
    /// the quorum rate to agree on the proposal.
    /// if 50% votes needed, then the voting_quorum_rate should be 50.
    /// it should between (0, 100 * 1e9].
    voting_quorum_rate: u64,
    /// how long the proposal should wait before it can be executed (in milliseconds).
    min_action_delay: u64,
    min_quorum_votes: u64,
    treasury: Option<ID>,
    coin_type: TypeName
  }

<<<<<<< HEAD
  struct Proposal<phantom DaoWitness: drop, phantom CoinType> has key, store {
=======
  struct Proposal<phantom DaoWitness: drop, T: store> has key, store {
>>>>>>> 0b9e46f9
    id: UID,
    proposer: address,
    start_time: u64, // when voting begins
    end_time: u64, // when voting ends
    for_votes: u64,
    against_votes: u64,
    eta: u64, // executable after this time
    action_delay: u64, // after how long, the agreed proposal can be executed.
    quorum_votes: u64, // the number of votes to pass the proposal.
    voting_quorum_rate: u64, 
<<<<<<< HEAD
    tasks: vector<Task>,
    hash: vector<u8>
=======
    tasks: Option<Tasks<T>>,
    hash: vector<u8>,
    coin_type: TypeName
>>>>>>> 0b9e46f9
  }

  struct Vote<phantom DaoWitness: drop, phantom CoinType> has  key, store {
    id: UID,
    balance: Balance<CoinType>,
    proposal_id: ID,
    end_time: u64,
    agree: bool
  } 

  // Events

  struct CreateDao<phantom OTW, phantom CoinType> has copy, drop {
    dao_id: ID,
    creator: address,
    voting_delay: u64, 
    voting_period: u64, 
    voting_quorum_rate: u64, 
    min_action_delay: u64, 
    min_quorum_votes: u64
  }

  struct UpdateDao<phantom OTW> has copy, drop {
    dao_id: ID,
    voting_delay: u64, 
    voting_period: u64, 
    voting_quorum_rate: u64, 
    min_action_delay: u64, 
    min_quorum_votes: u64
  }

<<<<<<< HEAD
  struct NewProposal<phantom DaoWitness, phantom CoinType> has copy, drop {
=======
  struct NewProposal<phantom DaoWitness, phantom T> has copy, drop {
>>>>>>> 0b9e46f9
    proposal_id: ID,
    proposer: address,
  }

  struct CastVote<phantom DaoWitness, phantom CoinType> has copy, drop {
    voter: address, 
    proposal_id: ID,
    agree: bool,
    end_time: u64,
    value: u64
  }

  struct ChangeVote<phantom DaoWitness, phantom CoinType> has copy, drop {
    voter: address, 
    proposal_id: ID,
    vote_id: ID,
    agree: bool,
    end_time: u64,
    value: u64
  }

  struct RevokeVote<phantom DaoWitness, phantom CoinType> has copy, drop {
    voter: address, 
    proposal_id: ID,
    agree: bool,
    value: u64
  }

  struct UnstakeVote<phantom DaoWitness, phantom CoinType> has copy, drop {
    voter: address, 
    proposal_id: ID,
    agree: bool,
    value: u64
  }

  public fun create<OTW: drop, CoinType>(
    otw: OTW, 
    voting_delay: u64, 
    voting_period: u64, 
    voting_quorum_rate: u64, 
    min_action_delay: u64, 
    min_quorum_votes: u64,
    ctx: &mut TxContext
  ): Dao<OTW> {
    assert!(is_one_time_witness(&otw), EInvalidOTW);
    assert!(100 * 1_000_000_000 >= voting_quorum_rate && voting_quorum_rate != 0, EInvalidQuorumRate);

    let dao = Dao<OTW> {
      id: object::new(ctx),
      voting_delay,
      voting_period,
      voting_quorum_rate,
      min_action_delay,
      min_quorum_votes,
      treasury: option::none(),
      coin_type: get<CoinType>()
    };

    emit(
      CreateDao<OTW, CoinType> {
        dao_id: object::id(&dao),
        creator: tx_context::sender(ctx),
        voting_delay,
        voting_period,
        voting_quorum_rate,
        min_action_delay,
        min_quorum_votes
      }
    );

    dao
  }

  // ** Important Make sure the voting_period and min_quorum_votes is adequate because a large holder can vote to withdraw all coins from the treasury.
  // ** Also major stakeholders should monitor all proposals to ensure they vote against malicious proposals.
  public fun create_with_treasury<OTW: drop, CoinType>(
    otw: OTW, 
    voting_delay: u64, 
    voting_period: u64, 
    voting_quorum_rate: u64, 
    min_action_delay: u64, 
    min_quorum_votes: u64,
    allow_flashloan: bool,
    ctx: &mut TxContext
  ): (Dao<OTW>, DaoTreasury<OTW>) {
    let dao = create<OTW, CoinType>(otw, voting_delay, voting_period, voting_quorum_rate, min_action_delay, min_quorum_votes, ctx);
    let treasury = dao_treasury::create<OTW>(object::id(&dao), allow_flashloan, ctx);

    option::fill(&mut dao.treasury, object::id(&treasury));
    
    (dao, treasury)
  }

<<<<<<< HEAD
  public fun propose_with_action<DaoWitness: drop, CoinType>(
    dao: &mut Dao<DaoWitness, CoinType>,
=======
  public fun propose_with_action<DaoWitness: drop, T: store>(
    dao: &mut Dao<DaoWitness>,
>>>>>>> 0b9e46f9
    c: &Clock,
    tasks: vector<Task>,
    action_delay: u64,
    min_quorum_votes: u64,
    hash: vector<u8>,//
    ctx: &mut TxContext
<<<<<<< HEAD
  ): Proposal<DaoWitness, CoinType> {
    
    // @dev To make sure the tasks are unique
    let num_of_tasks = vector::length(&tasks);
    let index = 0;
    let set = vec_set::empty();

    
    while (num_of_tasks > index) {
      let task = vector::borrow(&tasks, index);

      vec_set::insert(&mut set, atomic_quest::task_name(task));  

      index = index + 1;
    };

    propose(dao, c, tasks, action_delay, min_quorum_votes, hash, ctx)
=======
  ): Proposal<DaoWitness, T> {
    propose(dao, c, option::some(tasks), action_delay, min_quorum_votes, hash, ctx)
>>>>>>> 0b9e46f9
  }

  public fun propose_without_action<DaoWitness: drop>(
    dao: &mut Dao<DaoWitness>,
    c: &Clock,
    action_delay: u64,
    min_quorum_votes: u64,
    hash: vector<u8>,//
    ctx: &mut TxContext
<<<<<<< HEAD
  ): Proposal<DaoWitness, CoinType> {
    propose(dao, c, vector[], action_delay, min_quorum_votes, hash, ctx)
  }

  public fun cast_vote<DaoWitness: drop, CoinType>(
    proposal: &mut Proposal<DaoWitness, CoinType>,
=======
  ): Proposal<DaoWitness, Nothing> {
    propose(dao, c, option::none(), action_delay, min_quorum_votes, hash, ctx)
  }

  public fun create_tasks<T: store>(reward: T, ctx: &mut TxContext): Tasks<T> {
    Tasks {
      id: object::new(ctx),
      tasks: vec_set::empty(),
      reward
    }
  }

  public fun add_task<T: store, Rule>(tasks: &mut Tasks<T>) {
    vec_set::insert(&mut tasks.tasks, get<Rule>());
  }

  public fun cast_vote<DaoWitness: drop, CoinType, T: store>(
    proposal: &mut Proposal<DaoWitness, T>,
>>>>>>> 0b9e46f9
    c: &Clock,
    stake: Coin<CoinType>,
    agree: bool,
    ctx: &mut TxContext
  ): Vote<DaoWitness, CoinType> {
    assert!(get_proposal_state(proposal, clock::timestamp_ms(c)) == ACTIVE, EProposalMustBeActive);
    assert!(proposal.coin_type == get<CoinType>(), EInvalidCoinType);

    let value = coin::value(&stake);
    assert!(value != 0, ECannotVoteWithZeroCoinValue);

    if (agree) proposal.for_votes = proposal.for_votes + value else proposal.against_votes = proposal.against_votes + value;

    let proposal_id = object::id(proposal);

    emit(CastVote<DaoWitness,  CoinType>{ proposal_id: proposal_id, value, voter: tx_context::sender(ctx), end_time: proposal.end_time, agree });

    Vote {
      id: object::new(ctx),
      agree,
      balance: coin::into_balance(stake),
      end_time: proposal.end_time,
      proposal_id
    }
  }

<<<<<<< HEAD
  public fun change_vote<DaoWitness: drop, CoinType>(
    proposal: &mut Proposal<DaoWitness,  CoinType>,
    vote: &mut Vote<DaoWitness,  CoinType>,
=======
  public fun change_vote<DaoWitness: drop, CoinType, T: store>(
    proposal: &mut Proposal<DaoWitness, T>,
    vote: &mut Vote<DaoWitness,  CoinType, T>,
>>>>>>> 0b9e46f9
    c: &Clock,
    ctx: &mut TxContext
  ) {
    assert!(get_proposal_state(proposal, clock::timestamp_ms(c)) == ACTIVE, EProposalMustBeActive);
    let proposal_id = object::id(proposal);
    assert!(proposal_id == vote.proposal_id, EVoteAndProposalIdMismatch);
    let value = balance::value(&vote.balance);

    vote.agree = !vote.agree;

    if (vote.agree) {
      proposal.against_votes = proposal.against_votes - value;
      proposal.for_votes = proposal.for_votes + value;
    } else {
      proposal.for_votes = proposal.for_votes - value;
      proposal.against_votes = proposal.against_votes + value;
    };

    emit(ChangeVote<DaoWitness,  CoinType>{ proposal_id, value, voter: tx_context::sender(ctx), end_time: proposal.end_time, agree: vote.agree, vote_id: object::id(vote) });
  }

<<<<<<< HEAD
  public fun revoke_vote<DaoWitness: drop, CoinType>(
    proposal: &mut Proposal<DaoWitness,  CoinType>,
    vote: Vote<DaoWitness, CoinType>,
=======
  public fun revoke_vote<DaoWitness: drop, CoinType, T: store>(
    proposal: &mut Proposal<DaoWitness, T>,
    vote: Vote<DaoWitness, CoinType, T>,
>>>>>>> 0b9e46f9
    c: &Clock,
    ctx: &mut TxContext    
  ): Coin<CoinType> {
    assert!(get_proposal_state(proposal, clock::timestamp_ms(c)) == ACTIVE, EProposalMustBeActive);
    let proposal_id = object::id(proposal);
    assert!(proposal_id == vote.proposal_id, EVoteAndProposalIdMismatch);

    let value = balance::value(&vote.balance);
    if (vote.agree) proposal.for_votes = proposal.for_votes - value else proposal.against_votes = proposal.against_votes - value;

    emit(RevokeVote<DaoWitness,  CoinType>{ proposal_id: proposal_id, value, agree: vote.agree, voter: tx_context::sender(ctx) });

    destroy_vote(vote, ctx)
  }

<<<<<<< HEAD
  public fun unstake_vote<DaoWitness: drop, CoinType>(
    proposal: &Proposal<DaoWitness, CoinType>,
    vote: Vote<DaoWitness, CoinType>,
=======
  public fun unstake_vote<DaoWitness: drop, CoinType, T: store>(
    proposal: &Proposal<DaoWitness, T>,
    vote: Vote<DaoWitness, CoinType, T>,
>>>>>>> 0b9e46f9
    c: &Clock,
    ctx: &mut TxContext      
  ): Coin<CoinType> {
    // Everything greater than active can be unstaked 
    assert!(get_proposal_state(proposal, clock::timestamp_ms(c)) > ACTIVE, ECannotUnstakeFromAnActiveProposal);
    let proposal_id = object::id(proposal);
    assert!(proposal_id == vote.proposal_id, EVoteAndProposalIdMismatch);

    emit(UnstakeVote<DaoWitness, CoinType>{ proposal_id: proposal_id, value: balance::value(&vote.balance), agree: vote.agree, voter: tx_context::sender(ctx) });

    destroy_vote(vote, ctx)
  }

<<<<<<< HEAD
  public fun queue_proposal<DaoWitness: drop, CoinType>(
    proposal: &mut Proposal<DaoWitness, CoinType>, 
=======
  public fun queue_proposal<DaoWitness: drop, T: store>(
    proposal: &mut Proposal<DaoWitness, T>, 
>>>>>>> 0b9e46f9
    c: &Clock
  ) {
    // Only agreed proposal can be submitted.
    let now = clock::timestamp_ms(c);
    assert!(get_proposal_state(proposal, now) == AGREED, EProposalNotPassed);
    proposal.eta = now + proposal.action_delay;
  }

<<<<<<< HEAD
  public fun execute_proposal<DaoWitness: drop, CoinType>(
    proposal: &mut Proposal<DaoWitness, CoinType>, 
=======
  public fun execute_proposal<DaoWitness: drop, T: store>(
    proposal: &mut Proposal<DaoWitness, T>, 
>>>>>>> 0b9e46f9
    c: &Clock
  ): AtomicQuest<DaoQuest<DaoWitness>> {
    let now = clock::timestamp_ms(c);
    assert!(get_proposal_state(proposal, now) == EXECUTABLE, ECannotExecuteThisProposal);
    assert!(now >= proposal.end_time + proposal.action_delay, ETooEarlyToExecute);

    let quest = create_quest<DaoWitness>();

    let num_of_tasks = vector::length(&proposal.tasks);
    let index = 0;

    while (num_of_tasks > index) {
      let task = vector::remove(&mut proposal.tasks, 0);

      atomic_quest::add_task(&mut quest, task);

      index = index + 1;
    };

    quest
  }

<<<<<<< HEAD
  public fun proposal_state<DaoWitness: drop, CoinType>(proposal: &Proposal<DaoWitness, CoinType>, c: &Clock): u8 {
=======
  public fun proposal_state<DaoWitness: drop, T: store>(proposal: &Proposal<DaoWitness, T>, c: &Clock): u8 {
>>>>>>> 0b9e46f9
    get_proposal_state(proposal, clock::timestamp_ms(c))
  }

  public fun view_vote<DaoWitness: drop, CoinType>(
    vote: &Vote<DaoWitness, CoinType>
  ): (ID, ID, u64, bool, u64) {
    (object::id(vote), vote.proposal_id, balance::value(&vote.balance), vote.agree, vote.end_time)
  }

<<<<<<< HEAD
  public fun view_proposal<DaoWitness: drop, CoinType>(
    proposal: &Proposal<DaoWitness,  CoinType>, 
    c: &Clock
  ): (ID, address, u8, u64, u64, u64, u64, u64, u64, u64, vector<u8>, &vector<Task>) {
    (object::id(proposal), proposal.proposer, proposal_state(proposal, c), proposal.start_time, proposal.end_time, proposal.for_votes, proposal.against_votes, proposal.eta, proposal.action_delay, proposal.quorum_votes, proposal.hash, &proposal.tasks)
  }

  fun propose<DaoWitness: drop, CoinType>(
    dao: &mut Dao<DaoWitness, CoinType>,
=======
  public fun view_proposal<DaoWitness: drop, T: store>(
    proposal: &Proposal<DaoWitness, T>, 
    c: &Clock
  ): (ID, address, u8, u64, u64, u64, u64, u64, u64, u64, vector<u8>, &Option<Tasks<T>>, TypeName) {
    (object::id(proposal), proposal.proposer, proposal_state(proposal, c), proposal.start_time, proposal.end_time, proposal.for_votes, proposal.against_votes, proposal.eta, proposal.action_delay, proposal.quorum_votes, proposal.hash, &proposal.tasks, proposal.coin_type)
  }

  fun propose<DaoWitness: drop, T: store>(
    dao: &mut Dao<DaoWitness>,
>>>>>>> 0b9e46f9
    c: &Clock,
    tasks: vector<Task>,
    action_delay: u64,
    quorum_votes: u64,
    hash: vector<u8>,// hash proposal title/content
    ctx: &mut TxContext    
<<<<<<< HEAD
  ): Proposal<DaoWitness, CoinType> {
=======
  ): Proposal<DaoWitness, T> {
>>>>>>> 0b9e46f9
    assert!(action_delay >= dao.min_action_delay, EActionDelayTooSmall);
    assert!(quorum_votes >= dao.min_quorum_votes, EMinQuorumVotesTooSmall);
    assert!(vector::length(&hash) != 0, EEmptyHash);

    let start_time = clock::timestamp_ms(c) + dao.voting_delay;

    let proposal = Proposal {
      id: object::new(ctx),
      proposer: tx_context::sender(ctx),
      start_time,
      end_time: start_time + dao.voting_period,
      for_votes: 0,
      against_votes: 0,
      eta: 0,
      action_delay,
      quorum_votes,
      voting_quorum_rate: dao.voting_quorum_rate,
      hash,
      tasks,
      coin_type: dao.coin_type
    };
    
<<<<<<< HEAD
    emit(NewProposal<DaoWitness, CoinType> { proposal_id: object::id(&proposal), proposer: proposal.proposer });
=======
    emit(NewProposal<DaoWitness, T> { proposal_id: object::id(&proposal), proposer: proposal.proposer });
>>>>>>> 0b9e46f9

    proposal
  }

  fun destroy_vote<DaoWitness: drop, CoinType>(vote: Vote<DaoWitness, CoinType>, ctx: &mut TxContext): Coin<CoinType> {
    let Vote {id, balance, agree: _, end_time: _, proposal_id: _} = vote;
    object::delete(id);

    coin::from_balance(balance, ctx)
  }

<<<<<<< HEAD
  fun get_proposal_state<DaoWitness: drop, CoinType>(
    proposal: &Proposal<DaoWitness, CoinType>,
=======
  fun get_proposal_state<DaoWitness: drop, T: store>(
    proposal: &Proposal<DaoWitness, T>,
>>>>>>> 0b9e46f9
    current_time: u64,
  ): u8 {
    if (current_time < proposal.start_time) {
      // Pending
      PENDING
    } else if (current_time <= proposal.end_time) {
      // Active
      ACTIVE
    } else if (
      proposal.for_votes <= proposal.against_votes ||
      proposal.for_votes < proposal.quorum_votes || 
      (proposal.voting_quorum_rate as u128) > roll_div_down((proposal.for_votes as u128), ((proposal.for_votes + proposal.against_votes) as u128))
    ) {
      // Defeated
      DEFEATED
    } else if (proposal.eta == 0) {
      // Agreed.
      AGREED
    } else if (current_time < proposal.eta) {
      // Queued, waiting to execute
      QUEUED
    } else if (!vector::is_empty(&proposal.tasks)) {
      EXECUTABLE
    } else {
      EXTRACTED
    }
  }
  
   // Only Proposal can update Dao settings

  public fun make_dao_config(
    voting_delay: Option<u64>, 
    voting_period: Option<u64>, 
    voting_quorum_rate: Option<u64>, 
    min_action_delay: Option<u64>, 
    min_quorum_votes: Option<u64>,
    ctx: &mut TxContext,
  ): Config {
    Config { 
      id: object::new(ctx), 
      voting_delay, 
      voting_period, 
      voting_quorum_rate, 
      min_action_delay, 
      min_quorum_votes 
    }
  } 

  public fun update_dao_config<DaoWitness: drop, CoinType>(
    dao: &mut Dao<DaoWitness, CoinType>,
    quest: AtomicQuest<DaoQuest<DaoWitness>>
  ) {
    // @dev We can finish a quest instantly that has no tasks
    let Config { 
      id,  
      voting_delay, 
      voting_period, 
      voting_quorum_rate, 
      min_action_delay, 
      min_quorum_votes  
    } = atomic_quest::complete_task_with_reward<DaoQuest<DaoWitness>, ConfigTask, Config>(ConfigTask {}, &mut quest);

    object::delete(id);
    atomic_quest::finish_quest(quest);

    dao.voting_delay = option::destroy_with_default(voting_delay, dao.voting_delay);
    dao.voting_period = option::destroy_with_default(voting_period, dao.voting_period);
    dao.voting_quorum_rate = option::destroy_with_default(voting_quorum_rate, dao.voting_quorum_rate);
    dao.min_action_delay = option::destroy_with_default(min_action_delay, dao.min_action_delay);
    dao.min_quorum_votes = option::destroy_with_default(min_quorum_votes, dao.min_quorum_votes);

    assert!(100 * 1_000_000_000 >= dao.voting_quorum_rate && dao.voting_quorum_rate != 0, EInvalidQuorumRate);

    emit(
      UpdateDao<DaoWitness, CoinType> {
        dao_id: object::id(dao),
        voting_delay: dao.voting_delay,
        voting_period: dao.voting_period,
        voting_quorum_rate: dao.voting_quorum_rate,
        min_action_delay: dao.min_action_delay,
        min_quorum_votes: dao.min_quorum_votes
      }
    );
  }
}<|MERGE_RESOLUTION|>--- conflicted
+++ resolved
@@ -4,6 +4,7 @@
 module suitears::dao {
   use std::vector;
   use std::option::{Self, Option};
+  use std::type_name::{Self, TypeName};
 
   use sui::vec_set;
   use sui::event::emit;
@@ -70,11 +71,7 @@
     coin_type: TypeName
   }
 
-<<<<<<< HEAD
-  struct Proposal<phantom DaoWitness: drop, phantom CoinType> has key, store {
-=======
-  struct Proposal<phantom DaoWitness: drop, T: store> has key, store {
->>>>>>> 0b9e46f9
+  struct Proposal<phantom DaoWitness: drop> has key, store {
     id: UID,
     proposer: address,
     start_time: u64, // when voting begins
@@ -85,14 +82,9 @@
     action_delay: u64, // after how long, the agreed proposal can be executed.
     quorum_votes: u64, // the number of votes to pass the proposal.
     voting_quorum_rate: u64, 
-<<<<<<< HEAD
     tasks: vector<Task>,
-    hash: vector<u8>
-=======
-    tasks: Option<Tasks<T>>,
     hash: vector<u8>,
     coin_type: TypeName
->>>>>>> 0b9e46f9
   }
 
   struct Vote<phantom DaoWitness: drop, phantom CoinType> has  key, store {
@@ -124,11 +116,7 @@
     min_quorum_votes: u64
   }
 
-<<<<<<< HEAD
-  struct NewProposal<phantom DaoWitness, phantom CoinType> has copy, drop {
-=======
-  struct NewProposal<phantom DaoWitness, phantom T> has copy, drop {
->>>>>>> 0b9e46f9
+  struct NewProposal<phantom DaoWitness> has copy, drop {
     proposal_id: ID,
     proposer: address,
   }
@@ -184,7 +172,7 @@
       min_action_delay,
       min_quorum_votes,
       treasury: option::none(),
-      coin_type: get<CoinType>()
+      coin_type: type_name::get<CoinType>()
     };
 
     emit(
@@ -222,28 +210,22 @@
     (dao, treasury)
   }
 
-<<<<<<< HEAD
-  public fun propose_with_action<DaoWitness: drop, CoinType>(
-    dao: &mut Dao<DaoWitness, CoinType>,
-=======
-  public fun propose_with_action<DaoWitness: drop, T: store>(
+  public fun propose_with_action<DaoWitness: drop>(
     dao: &mut Dao<DaoWitness>,
->>>>>>> 0b9e46f9
     c: &Clock,
     tasks: vector<Task>,
     action_delay: u64,
     min_quorum_votes: u64,
     hash: vector<u8>,//
     ctx: &mut TxContext
-<<<<<<< HEAD
-  ): Proposal<DaoWitness, CoinType> {
-    
+  ): Proposal<DaoWitness> {
+
     // @dev To make sure the tasks are unique
     let num_of_tasks = vector::length(&tasks);
     let index = 0;
     let set = vec_set::empty();
 
-    
+
     while (num_of_tasks > index) {
       let task = vector::borrow(&tasks, index);
 
@@ -253,10 +235,6 @@
     };
 
     propose(dao, c, tasks, action_delay, min_quorum_votes, hash, ctx)
-=======
-  ): Proposal<DaoWitness, T> {
-    propose(dao, c, option::some(tasks), action_delay, min_quorum_votes, hash, ctx)
->>>>>>> 0b9e46f9
   }
 
   public fun propose_without_action<DaoWitness: drop>(
@@ -266,40 +244,19 @@
     min_quorum_votes: u64,
     hash: vector<u8>,//
     ctx: &mut TxContext
-<<<<<<< HEAD
-  ): Proposal<DaoWitness, CoinType> {
+  ): Proposal<DaoWitness> {
     propose(dao, c, vector[], action_delay, min_quorum_votes, hash, ctx)
   }
 
   public fun cast_vote<DaoWitness: drop, CoinType>(
-    proposal: &mut Proposal<DaoWitness, CoinType>,
-=======
-  ): Proposal<DaoWitness, Nothing> {
-    propose(dao, c, option::none(), action_delay, min_quorum_votes, hash, ctx)
-  }
-
-  public fun create_tasks<T: store>(reward: T, ctx: &mut TxContext): Tasks<T> {
-    Tasks {
-      id: object::new(ctx),
-      tasks: vec_set::empty(),
-      reward
-    }
-  }
-
-  public fun add_task<T: store, Rule>(tasks: &mut Tasks<T>) {
-    vec_set::insert(&mut tasks.tasks, get<Rule>());
-  }
-
-  public fun cast_vote<DaoWitness: drop, CoinType, T: store>(
-    proposal: &mut Proposal<DaoWitness, T>,
->>>>>>> 0b9e46f9
+    proposal: &mut Proposal<DaoWitness>,
     c: &Clock,
     stake: Coin<CoinType>,
     agree: bool,
     ctx: &mut TxContext
   ): Vote<DaoWitness, CoinType> {
     assert!(get_proposal_state(proposal, clock::timestamp_ms(c)) == ACTIVE, EProposalMustBeActive);
-    assert!(proposal.coin_type == get<CoinType>(), EInvalidCoinType);
+    assert!(proposal.coin_type == type_name::get<CoinType>(), EInvalidCoinType);
 
     let value = coin::value(&stake);
     assert!(value != 0, ECannotVoteWithZeroCoinValue);
@@ -319,15 +276,9 @@
     }
   }
 
-<<<<<<< HEAD
   public fun change_vote<DaoWitness: drop, CoinType>(
-    proposal: &mut Proposal<DaoWitness,  CoinType>,
+    proposal: &mut Proposal<DaoWitness>,
     vote: &mut Vote<DaoWitness,  CoinType>,
-=======
-  public fun change_vote<DaoWitness: drop, CoinType, T: store>(
-    proposal: &mut Proposal<DaoWitness, T>,
-    vote: &mut Vote<DaoWitness,  CoinType, T>,
->>>>>>> 0b9e46f9
     c: &Clock,
     ctx: &mut TxContext
   ) {
@@ -349,15 +300,9 @@
     emit(ChangeVote<DaoWitness,  CoinType>{ proposal_id, value, voter: tx_context::sender(ctx), end_time: proposal.end_time, agree: vote.agree, vote_id: object::id(vote) });
   }
 
-<<<<<<< HEAD
   public fun revoke_vote<DaoWitness: drop, CoinType>(
-    proposal: &mut Proposal<DaoWitness,  CoinType>,
+    proposal: &mut Proposal<DaoWitness>,
     vote: Vote<DaoWitness, CoinType>,
-=======
-  public fun revoke_vote<DaoWitness: drop, CoinType, T: store>(
-    proposal: &mut Proposal<DaoWitness, T>,
-    vote: Vote<DaoWitness, CoinType, T>,
->>>>>>> 0b9e46f9
     c: &Clock,
     ctx: &mut TxContext    
   ): Coin<CoinType> {
@@ -373,15 +318,9 @@
     destroy_vote(vote, ctx)
   }
 
-<<<<<<< HEAD
   public fun unstake_vote<DaoWitness: drop, CoinType>(
-    proposal: &Proposal<DaoWitness, CoinType>,
+    proposal: &Proposal<DaoWitness>,
     vote: Vote<DaoWitness, CoinType>,
-=======
-  public fun unstake_vote<DaoWitness: drop, CoinType, T: store>(
-    proposal: &Proposal<DaoWitness, T>,
-    vote: Vote<DaoWitness, CoinType, T>,
->>>>>>> 0b9e46f9
     c: &Clock,
     ctx: &mut TxContext      
   ): Coin<CoinType> {
@@ -395,13 +334,8 @@
     destroy_vote(vote, ctx)
   }
 
-<<<<<<< HEAD
-  public fun queue_proposal<DaoWitness: drop, CoinType>(
-    proposal: &mut Proposal<DaoWitness, CoinType>, 
-=======
-  public fun queue_proposal<DaoWitness: drop, T: store>(
-    proposal: &mut Proposal<DaoWitness, T>, 
->>>>>>> 0b9e46f9
+  public fun queue_proposal<DaoWitness: drop>(
+    proposal: &mut Proposal<DaoWitness>, 
     c: &Clock
   ) {
     // Only agreed proposal can be submitted.
@@ -410,13 +344,8 @@
     proposal.eta = now + proposal.action_delay;
   }
 
-<<<<<<< HEAD
-  public fun execute_proposal<DaoWitness: drop, CoinType>(
-    proposal: &mut Proposal<DaoWitness, CoinType>, 
-=======
-  public fun execute_proposal<DaoWitness: drop, T: store>(
-    proposal: &mut Proposal<DaoWitness, T>, 
->>>>>>> 0b9e46f9
+  public fun execute_proposal<DaoWitness: drop>(
+    proposal: &mut Proposal<DaoWitness>, 
     c: &Clock
   ): AtomicQuest<DaoQuest<DaoWitness>> {
     let now = clock::timestamp_ms(c);
@@ -439,11 +368,7 @@
     quest
   }
 
-<<<<<<< HEAD
-  public fun proposal_state<DaoWitness: drop, CoinType>(proposal: &Proposal<DaoWitness, CoinType>, c: &Clock): u8 {
-=======
-  public fun proposal_state<DaoWitness: drop, T: store>(proposal: &Proposal<DaoWitness, T>, c: &Clock): u8 {
->>>>>>> 0b9e46f9
+  public fun proposal_state<DaoWitness: drop>(proposal: &Proposal<DaoWitness>, c: &Clock): u8 {
     get_proposal_state(proposal, clock::timestamp_ms(c))
   }
 
@@ -453,38 +378,22 @@
     (object::id(vote), vote.proposal_id, balance::value(&vote.balance), vote.agree, vote.end_time)
   }
 
-<<<<<<< HEAD
-  public fun view_proposal<DaoWitness: drop, CoinType>(
-    proposal: &Proposal<DaoWitness,  CoinType>, 
+  public fun view_proposal<DaoWitness: drop>(
+    proposal: &Proposal<DaoWitness>, 
     c: &Clock
-  ): (ID, address, u8, u64, u64, u64, u64, u64, u64, u64, vector<u8>, &vector<Task>) {
-    (object::id(proposal), proposal.proposer, proposal_state(proposal, c), proposal.start_time, proposal.end_time, proposal.for_votes, proposal.against_votes, proposal.eta, proposal.action_delay, proposal.quorum_votes, proposal.hash, &proposal.tasks)
-  }
-
-  fun propose<DaoWitness: drop, CoinType>(
-    dao: &mut Dao<DaoWitness, CoinType>,
-=======
-  public fun view_proposal<DaoWitness: drop, T: store>(
-    proposal: &Proposal<DaoWitness, T>, 
-    c: &Clock
-  ): (ID, address, u8, u64, u64, u64, u64, u64, u64, u64, vector<u8>, &Option<Tasks<T>>, TypeName) {
+  ): (ID, address, u8, u64, u64, u64, u64, u64, u64, u64, vector<u8>, &vector<Task>, TypeName) {
     (object::id(proposal), proposal.proposer, proposal_state(proposal, c), proposal.start_time, proposal.end_time, proposal.for_votes, proposal.against_votes, proposal.eta, proposal.action_delay, proposal.quorum_votes, proposal.hash, &proposal.tasks, proposal.coin_type)
   }
 
-  fun propose<DaoWitness: drop, T: store>(
+  fun propose<DaoWitness: drop>(
     dao: &mut Dao<DaoWitness>,
->>>>>>> 0b9e46f9
     c: &Clock,
     tasks: vector<Task>,
     action_delay: u64,
     quorum_votes: u64,
     hash: vector<u8>,// hash proposal title/content
     ctx: &mut TxContext    
-<<<<<<< HEAD
-  ): Proposal<DaoWitness, CoinType> {
-=======
-  ): Proposal<DaoWitness, T> {
->>>>>>> 0b9e46f9
+  ): Proposal<DaoWitness> {
     assert!(action_delay >= dao.min_action_delay, EActionDelayTooSmall);
     assert!(quorum_votes >= dao.min_quorum_votes, EMinQuorumVotesTooSmall);
     assert!(vector::length(&hash) != 0, EEmptyHash);
@@ -507,11 +416,7 @@
       coin_type: dao.coin_type
     };
     
-<<<<<<< HEAD
-    emit(NewProposal<DaoWitness, CoinType> { proposal_id: object::id(&proposal), proposer: proposal.proposer });
-=======
-    emit(NewProposal<DaoWitness, T> { proposal_id: object::id(&proposal), proposer: proposal.proposer });
->>>>>>> 0b9e46f9
+    emit(NewProposal<DaoWitness> { proposal_id: object::id(&proposal), proposer: proposal.proposer });
 
     proposal
   }
@@ -523,13 +428,8 @@
     coin::from_balance(balance, ctx)
   }
 
-<<<<<<< HEAD
-  fun get_proposal_state<DaoWitness: drop, CoinType>(
-    proposal: &Proposal<DaoWitness, CoinType>,
-=======
-  fun get_proposal_state<DaoWitness: drop, T: store>(
-    proposal: &Proposal<DaoWitness, T>,
->>>>>>> 0b9e46f9
+  fun get_proposal_state<DaoWitness: drop>(
+    proposal: &Proposal<DaoWitness>,
     current_time: u64,
   ): u8 {
     if (current_time < proposal.start_time) {
@@ -578,8 +478,8 @@
     }
   } 
 
-  public fun update_dao_config<DaoWitness: drop, CoinType>(
-    dao: &mut Dao<DaoWitness, CoinType>,
+  public fun update_dao_config<DaoWitness: drop>(
+    dao: &mut Dao<DaoWitness>,
     quest: AtomicQuest<DaoQuest<DaoWitness>>
   ) {
     // @dev We can finish a quest instantly that has no tasks
@@ -604,7 +504,7 @@
     assert!(100 * 1_000_000_000 >= dao.voting_quorum_rate && dao.voting_quorum_rate != 0, EInvalidQuorumRate);
 
     emit(
-      UpdateDao<DaoWitness, CoinType> {
+      UpdateDao<DaoWitness> {
         dao_id: object::id(dao),
         voting_delay: dao.voting_delay,
         voting_period: dao.voting_period,
