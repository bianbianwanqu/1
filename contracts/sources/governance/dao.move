// Based from https://github.com/starcoinorg/starcoin-framework/blob/main/sources/Dao.move
// Before creating a DAO make sure your tokens are properly distributed
// Do not add capabilities to hot potatoes (see https://docs.sui.io/concepts/sui-move-concepts/patterns/hot-potato)
module suitears::dao {
  use std::vector;
  use std::option::{Self, Option};
  use std::type_name::{Self, TypeName};

  use sui::vec_set;
  use sui::event::emit;
  use sui::coin::{Self, Coin};
  use sui::clock::{Self, Clock};
  use sui::object::{Self, ID, UID};
  use sui::balance::{Self, Balance};
  use sui::types::is_one_time_witness;
  use sui::tx_context::{Self, TxContext};

  use suitears::dao_treasury::{Self, DaoTreasury};
  use suitears::fixed_point_roll::{roll_div_down};
  use suitears::dao_quest::{create_quest, DaoQuest};
  use suitears::atomic_quest::{Self, AtomicQuest, Task};

  /// Proposal state
  const PENDING: u8 = 1;
  const ACTIVE: u8 = 2;
  const DEFEATED: u8 = 3;
  const AGREED: u8 = 4;
  const QUEUED: u8 = 5;
  const EXECUTABLE: u8 = 6;
  const EXTRACTED: u8 = 7;

  const EInvalidOTW: u64 = 0;
  const EInvalidQuorumRate: u64 = 1;
  const EActionDelayTooSmall: u64 = 5;
  const EMinQuorumVotesTooSmall: u64 = 7;
  const EProposalMustBeActive: u64 = 8;
  const ECannotVoteWithZeroCoinValue: u64 = 9;
  const ECannotUnstakeFromAnActiveProposal: u64 = 10;
  const EVoteAndProposalIdMismatch: u64 = 11;
  const ECannotExecuteThisProposal: u64 = 12;
  const ETooEarlyToExecute: u64 = 13;
  const EEmptyHash: u64 = 14;
  const EProposalNotPassed: u64 = 15;
  const EInvalidCoinType: u64 = 16;
<<<<<<< HEAD

  struct Config has key, store {
    id: UID,
=======
  
  // Generic Struct represents null/undefined
  struct Nothing has drop, copy, store {}

  struct Config has store, copy, drop {
>>>>>>> 2c6069e6
    voting_delay: Option<u64>,
    voting_period: Option<u64>,
    voting_quorum_rate: Option<u64>,
    min_action_delay: Option<u64>,
    min_quorum_votes: Option<u64>    
  }

  struct ConfigTask has drop {}

  struct Dao<phantom OTW> has key, store {
    id: UID,
    /// after proposal created, how long user should wait before being able to vote (in milliseconds)
    voting_delay: u64,
    /// how long the voting window is (in milliseconds).
    voting_period: u64,
    /// the quorum rate to agree on the proposal.
    /// if 50% votes needed, then the voting_quorum_rate should be 50.
    /// it should between (0, 100 * 1e9].
    voting_quorum_rate: u64,
    /// how long the proposal should wait before it can be executed (in milliseconds).
    min_action_delay: u64,
    min_quorum_votes: u64,
    treasury: Option<ID>,
    coin_type: TypeName
  }

  struct Proposal<phantom DaoWitness: drop> has key, store {
    id: UID,
    proposer: address,
    start_time: u64, // when voting begins
    end_time: u64, // when voting ends
    for_votes: u64,
    against_votes: u64,
    eta: u64, // executable after this time
    action_delay: u64, // after how long, the agreed proposal can be executed.
    quorum_votes: u64, // the number of votes to pass the proposal.
    voting_quorum_rate: u64, 
    tasks: vector<Task>,
    hash: vector<u8>,
    coin_type: TypeName,
    execute_witness: TypeName
  }

  struct Vote<phantom DaoWitness: drop, phantom CoinType> has  key, store {
    id: UID,
    balance: Balance<CoinType>,
    proposal_id: ID,
    end_time: u64,
    agree: bool
  } 

  // Events

  struct CreateDao<phantom OTW, phantom CoinType> has copy, drop {
    dao_id: ID,
    creator: address,
    voting_delay: u64, 
    voting_period: u64, 
    voting_quorum_rate: u64, 
    min_action_delay: u64, 
    min_quorum_votes: u64
  }

  struct UpdateDao<phantom OTW> has copy, drop {
    dao_id: ID,
    voting_delay: u64, 
    voting_period: u64, 
    voting_quorum_rate: u64, 
    min_action_delay: u64, 
    min_quorum_votes: u64
  }

  struct NewProposal<phantom DaoWitness> has copy, drop {
    proposal_id: ID,
    proposer: address,
  }

  struct CastVote<phantom DaoWitness, phantom CoinType> has copy, drop {
    voter: address, 
    proposal_id: ID,
    agree: bool,
    end_time: u64,
    value: u64
  }

  struct ChangeVote<phantom DaoWitness, phantom CoinType> has copy, drop {
    voter: address, 
    proposal_id: ID,
    vote_id: ID,
    agree: bool,
    end_time: u64,
    value: u64
  }

  struct RevokeVote<phantom DaoWitness, phantom CoinType> has copy, drop {
    voter: address, 
    proposal_id: ID,
    agree: bool,
    value: u64
  }

  struct UnstakeVote<phantom DaoWitness, phantom CoinType> has copy, drop {
    voter: address, 
    proposal_id: ID,
    agree: bool,
    value: u64
  }

  public fun create<OTW: drop, CoinType>(
    otw: OTW, 
    voting_delay: u64, 
    voting_period: u64, 
    voting_quorum_rate: u64, 
    min_action_delay: u64, 
    min_quorum_votes: u64,
    ctx: &mut TxContext
  ): Dao<OTW> {
    assert!(is_one_time_witness(&otw), EInvalidOTW);
    assert!(100 * 1_000_000_000 >= voting_quorum_rate && voting_quorum_rate != 0, EInvalidQuorumRate);

    let dao = Dao<OTW> {
      id: object::new(ctx),
      voting_delay,
      voting_period,
      voting_quorum_rate,
      min_action_delay,
      min_quorum_votes,
      treasury: option::none(),
      coin_type: type_name::get<CoinType>()
    };

    emit(
      CreateDao<OTW, CoinType> {
        dao_id: object::id(&dao),
        creator: tx_context::sender(ctx),
        voting_delay,
        voting_period,
        voting_quorum_rate,
        min_action_delay,
        min_quorum_votes
      }
    );

    dao
  }

  // ** Important Make sure the voting_period and min_quorum_votes is adequate because a large holder can vote to withdraw all coins from the treasury.
  // ** Also major stakeholders should monitor all proposals to ensure they vote against malicious proposals.
  public fun create_with_treasury<OTW: drop, CoinType>(
    otw: OTW, 
    voting_delay: u64, 
    voting_period: u64, 
    voting_quorum_rate: u64, 
    min_action_delay: u64, 
    min_quorum_votes: u64,
    allow_flashloan: bool,
    ctx: &mut TxContext
  ): (Dao<OTW>, DaoTreasury<OTW>) {
    let dao = create<OTW, CoinType>(otw, voting_delay, voting_period, voting_quorum_rate, min_action_delay, min_quorum_votes, ctx);
    let treasury = dao_treasury::create<OTW>(object::id(&dao), allow_flashloan, ctx);

    option::fill(&mut dao.treasury, object::id(&treasury));
    
    (dao, treasury)
  }

<<<<<<< HEAD
  public fun propose<DaoWitness: drop>(
=======
  public fun propose_with_action<DaoWitness: drop, T: store, ExecuteWitness: drop>(
>>>>>>> 2c6069e6
    dao: &mut Dao<DaoWitness>,
    c: &Clock,
    tasks: vector<Task>,
    action_delay: u64,
<<<<<<< HEAD
    quorum_votes: u64,
    hash: vector<u8>,// hash proposal title/content
    ctx: &mut TxContext    
  ): Proposal<DaoWitness> {
    assert!(action_delay >= dao.min_action_delay, EActionDelayTooSmall);
    assert!(quorum_votes >= dao.min_quorum_votes, EMinQuorumVotesTooSmall);
    assert!(vector::length(&hash) != 0, EEmptyHash);

    // @dev To make sure the tasks are unique
    let num_of_tasks = vector::length(&tasks);
    let index = 0;
    let set = vec_set::empty();


    while (num_of_tasks > index) {
      let task = vector::borrow(&tasks, index);
=======
    min_quorum_votes: u64,
    hash: vector<u8>,//
    ctx: &mut TxContext
  ): Proposal<DaoWitness, T> {
    propose<DaoWitness, T, ExecuteWitness>(dao, c, option::some(tasks), action_delay, min_quorum_votes, hash, ctx)
  }

  public fun propose_without_action<DaoWitness: drop>(
    dao: &mut Dao<DaoWitness>,
    c: &Clock,
    action_delay: u64,
    min_quorum_votes: u64,
    hash: vector<u8>,//
    ctx: &mut TxContext
  ): Proposal<DaoWitness, Nothing> {
    propose<DaoWitness, Nothing, Nothing>(dao, c, option::none(), action_delay, min_quorum_votes, hash, ctx)
  }
>>>>>>> 2c6069e6

      vec_set::insert(&mut set, atomic_quest::task_name(task));  

      index = index + 1;
    };

    let start_time = clock::timestamp_ms(c) + dao.voting_delay;

    let proposal = Proposal {
      id: object::new(ctx),
      proposer: tx_context::sender(ctx),
      start_time,
      end_time: start_time + dao.voting_period,
      for_votes: 0,
      against_votes: 0,
      eta: 0,
      action_delay,
      quorum_votes,
      voting_quorum_rate: dao.voting_quorum_rate,
      hash,
      tasks,
      coin_type: dao.coin_type
    };
    
    emit(NewProposal<DaoWitness> { proposal_id: object::id(&proposal), proposer: proposal.proposer });

    proposal
  }

  public fun cast_vote<DaoWitness: drop, CoinType>(
    proposal: &mut Proposal<DaoWitness>,
    c: &Clock,
    stake: Coin<CoinType>,
    agree: bool,
    ctx: &mut TxContext
  ): Vote<DaoWitness, CoinType> {
    assert!(get_proposal_state(proposal, clock::timestamp_ms(c)) == ACTIVE, EProposalMustBeActive);
    assert!(proposal.coin_type == type_name::get<CoinType>(), EInvalidCoinType);

    let value = coin::value(&stake);
    assert!(value != 0, ECannotVoteWithZeroCoinValue);

    if (agree) proposal.for_votes = proposal.for_votes + value else proposal.against_votes = proposal.against_votes + value;

    let proposal_id = object::id(proposal);

    emit(CastVote<DaoWitness,  CoinType>{ proposal_id: proposal_id, value, voter: tx_context::sender(ctx), end_time: proposal.end_time, agree });

    Vote {
      id: object::new(ctx),
      agree,
      balance: coin::into_balance(stake),
      end_time: proposal.end_time,
      proposal_id
    }
  }

  public fun change_vote<DaoWitness: drop, CoinType>(
    proposal: &mut Proposal<DaoWitness>,
    vote: &mut Vote<DaoWitness,  CoinType>,
    c: &Clock,
    ctx: &mut TxContext
  ) {
    assert!(get_proposal_state(proposal, clock::timestamp_ms(c)) == ACTIVE, EProposalMustBeActive);
    let proposal_id = object::id(proposal);
    assert!(proposal_id == vote.proposal_id, EVoteAndProposalIdMismatch);
    let value = balance::value(&vote.balance);

    vote.agree = !vote.agree;

    if (vote.agree) {
      proposal.against_votes = proposal.against_votes - value;
      proposal.for_votes = proposal.for_votes + value;
    } else {
      proposal.for_votes = proposal.for_votes - value;
      proposal.against_votes = proposal.against_votes + value;
    };

    emit(ChangeVote<DaoWitness,  CoinType>{ proposal_id, value, voter: tx_context::sender(ctx), end_time: proposal.end_time, agree: vote.agree, vote_id: object::id(vote) });
  }

  public fun revoke_vote<DaoWitness: drop, CoinType>(
    proposal: &mut Proposal<DaoWitness>,
    vote: Vote<DaoWitness, CoinType>,
    c: &Clock,
    ctx: &mut TxContext    
  ): Coin<CoinType> {
    assert!(get_proposal_state(proposal, clock::timestamp_ms(c)) == ACTIVE, EProposalMustBeActive);
    let proposal_id = object::id(proposal);
    assert!(proposal_id == vote.proposal_id, EVoteAndProposalIdMismatch);

    let value = balance::value(&vote.balance);
    if (vote.agree) proposal.for_votes = proposal.for_votes - value else proposal.against_votes = proposal.against_votes - value;

    emit(RevokeVote<DaoWitness,  CoinType>{ proposal_id: proposal_id, value, agree: vote.agree, voter: tx_context::sender(ctx) });

    destroy_vote(vote, ctx)
  }

  public fun unstake_vote<DaoWitness: drop, CoinType>(
    proposal: &Proposal<DaoWitness>,
    vote: Vote<DaoWitness, CoinType>,
    c: &Clock,
    ctx: &mut TxContext      
  ): Coin<CoinType> {
    // Everything greater than active can be unstaked 
    assert!(get_proposal_state(proposal, clock::timestamp_ms(c)) > ACTIVE, ECannotUnstakeFromAnActiveProposal);
    let proposal_id = object::id(proposal);
    assert!(proposal_id == vote.proposal_id, EVoteAndProposalIdMismatch);

    emit(UnstakeVote<DaoWitness, CoinType>{ proposal_id: proposal_id, value: balance::value(&vote.balance), agree: vote.agree, voter: tx_context::sender(ctx) });

    destroy_vote(vote, ctx)
  }

  public fun queue_proposal<DaoWitness: drop>(
    proposal: &mut Proposal<DaoWitness>, 
    c: &Clock
  ) {
    // Only agreed proposal can be submitted.
    let now = clock::timestamp_ms(c);
    assert!(get_proposal_state(proposal, now) == AGREED, EProposalNotPassed);
    proposal.eta = now + proposal.action_delay;
  }

  public fun execute_proposal<DaoWitness: drop>(
    proposal: &mut Proposal<DaoWitness>, 
    c: &Clock
  ): AtomicQuest<DaoQuest<DaoWitness>> {
    let now = clock::timestamp_ms(c);
    assert!(get_proposal_state(proposal, now) == EXECUTABLE, ECannotExecuteThisProposal);
    assert!(now >= proposal.end_time + proposal.action_delay, ETooEarlyToExecute);

    let quest = create_quest<DaoWitness>();

    let num_of_tasks = vector::length(&proposal.tasks);
    let index = 0;

    while (num_of_tasks > index) {
      let task = vector::remove(&mut proposal.tasks, 0);

      atomic_quest::add_task(&mut quest, task);

      index = index + 1;
    };

    quest
  }

  public fun proposal_state<DaoWitness: drop>(proposal: &Proposal<DaoWitness>, c: &Clock): u8 {
    get_proposal_state(proposal, clock::timestamp_ms(c))
  }

  public fun view_vote<DaoWitness: drop, CoinType>(
    vote: &Vote<DaoWitness, CoinType>
  ): (ID, ID, u64, bool, u64) {
    (object::id(vote), vote.proposal_id, balance::value(&vote.balance), vote.agree, vote.end_time)
  }

  public fun view_proposal<DaoWitness: drop>(
    proposal: &Proposal<DaoWitness>, 
    c: &Clock
  ): (ID, address, u8, u64, u64, u64, u64, u64, u64, u64, vector<u8>, &vector<Task>, TypeName) {
    (object::id(proposal), proposal.proposer, proposal_state(proposal, c), proposal.start_time, proposal.end_time, proposal.for_votes, proposal.against_votes, proposal.eta, proposal.action_delay, proposal.quorum_votes, proposal.hash, &proposal.tasks, proposal.coin_type)
  }

<<<<<<< HEAD
  fun destroy_vote<DaoWitness: drop, CoinType>(vote: Vote<DaoWitness, CoinType>, ctx: &mut TxContext): Coin<CoinType> {
=======
  fun propose<DaoWitness: drop, T: store, ExecuteWitness: drop>(
    dao: &mut Dao<DaoWitness>,
    c: &Clock,
    tasks: Option<Tasks<T>>,
    action_delay: u64,
    quorum_votes: u64,
    hash: vector<u8>,// hash proposal title/content
    ctx: &mut TxContext    
  ): Proposal<DaoWitness, T> {
    assert!(action_delay >= dao.min_action_delay, EActionDelayTooSmall);
    assert!(quorum_votes >= dao.min_quorum_votes, EMinQuorumVotesTooSmall);
    assert!(vector::length(&hash) != 0, EEmptyHash);

    let start_time = clock::timestamp_ms(c) + dao.voting_delay;

    let proposal = Proposal {
      id: object::new(ctx),
      proposer: tx_context::sender(ctx),
      start_time,
      end_time: start_time + dao.voting_period,
      for_votes: 0,
      against_votes: 0,
      eta: 0,
      action_delay,
      quorum_votes,
      voting_quorum_rate: dao.voting_quorum_rate,
      hash,
      tasks,
      coin_type: dao.coin_type,
      execute_witness: get<ExecuteWitness>()
    };
    
    emit(NewProposal<DaoWitness, T> { proposal_id: object::id(&proposal), proposer: proposal.proposer });

    proposal
  }

  fun destroy_vote<DaoWitness: drop, CoinType, T: store>(vote: Vote<DaoWitness, CoinType, T>, ctx: &mut TxContext): Coin<CoinType> {
>>>>>>> 2c6069e6
    let Vote {id, balance, agree: _, end_time: _, proposal_id: _} = vote;
    object::delete(id);

    coin::from_balance(balance, ctx)
  }

  fun get_proposal_state<DaoWitness: drop>(
    proposal: &Proposal<DaoWitness>,
    current_time: u64,
  ): u8 {
    if (current_time < proposal.start_time) {
      // Pending
      PENDING
    } else if (current_time <= proposal.end_time) {
      // Active
      ACTIVE
    } else if (
      proposal.for_votes <= proposal.against_votes ||
      proposal.for_votes < proposal.quorum_votes || 
      (proposal.voting_quorum_rate as u128) > roll_div_down((proposal.for_votes as u128), ((proposal.for_votes + proposal.against_votes) as u128))
    ) {
      // Defeated
      DEFEATED
    } else if (proposal.eta == 0) {
      // Agreed.
      AGREED
    } else if (current_time < proposal.eta) {
      // Queued, waiting to execute
      QUEUED
    } else if (!vector::is_empty(&proposal.tasks)) {
      EXECUTABLE
    } else {
      EXTRACTED
    }
  }
  
   // Only Proposal can update Dao settings

  public fun make_dao_config(
    voting_delay: Option<u64>, 
    voting_period: Option<u64>, 
    voting_quorum_rate: Option<u64>, 
    min_action_delay: Option<u64>, 
    min_quorum_votes: Option<u64>,
    ctx: &mut TxContext,
  ): Config {
    Config { 
      id: object::new(ctx), 
      voting_delay, 
      voting_period, 
      voting_quorum_rate, 
      min_action_delay, 
      min_quorum_votes 
    }
  } 

  public fun update_dao_config<DaoWitness: drop>(
    dao: &mut Dao<DaoWitness>,
<<<<<<< HEAD
    quest: AtomicQuest<DaoQuest<DaoWitness>>
=======
    quest: AtomicQuest<DaoQuest<DaoWitness>, Config>
>>>>>>> 2c6069e6
  ) {
    // @dev We can finish a quest instantly that has no tasks
    let Config { 
      id,  
      voting_delay, 
      voting_period, 
      voting_quorum_rate, 
      min_action_delay, 
      min_quorum_votes  
    } = atomic_quest::complete_task_with_reward<DaoQuest<DaoWitness>, ConfigTask, Config>(ConfigTask {}, &mut quest);

    object::delete(id);
    atomic_quest::finish_quest(quest);

    dao.voting_delay = option::destroy_with_default(voting_delay, dao.voting_delay);
    dao.voting_period = option::destroy_with_default(voting_period, dao.voting_period);
    dao.voting_quorum_rate = option::destroy_with_default(voting_quorum_rate, dao.voting_quorum_rate);
    dao.min_action_delay = option::destroy_with_default(min_action_delay, dao.min_action_delay);
    dao.min_quorum_votes = option::destroy_with_default(min_quorum_votes, dao.min_quorum_votes);

    assert!(100 * 1_000_000_000 >= dao.voting_quorum_rate && dao.voting_quorum_rate != 0, EInvalidQuorumRate);

    emit(
      UpdateDao<DaoWitness> {
        dao_id: object::id(dao),
        voting_delay: dao.voting_delay,
        voting_period: dao.voting_period,
        voting_quorum_rate: dao.voting_quorum_rate,
        min_action_delay: dao.min_action_delay,
        min_quorum_votes: dao.min_quorum_votes
      }
    );
  }
}<|MERGE_RESOLUTION|>--- conflicted
+++ resolved
@@ -42,17 +42,9 @@
   const EEmptyHash: u64 = 14;
   const EProposalNotPassed: u64 = 15;
   const EInvalidCoinType: u64 = 16;
-<<<<<<< HEAD
 
   struct Config has key, store {
     id: UID,
-=======
-  
-  // Generic Struct represents null/undefined
-  struct Nothing has drop, copy, store {}
-
-  struct Config has store, copy, drop {
->>>>>>> 2c6069e6
     voting_delay: Option<u64>,
     voting_period: Option<u64>,
     voting_quorum_rate: Option<u64>,
@@ -92,8 +84,7 @@
     voting_quorum_rate: u64, 
     tasks: vector<Task>,
     hash: vector<u8>,
-    coin_type: TypeName,
-    execute_witness: TypeName
+    coin_type: TypeName
   }
 
   struct Vote<phantom DaoWitness: drop, phantom CoinType> has  key, store {
@@ -219,16 +210,11 @@
     (dao, treasury)
   }
 
-<<<<<<< HEAD
   public fun propose<DaoWitness: drop>(
-=======
-  public fun propose_with_action<DaoWitness: drop, T: store, ExecuteWitness: drop>(
->>>>>>> 2c6069e6
     dao: &mut Dao<DaoWitness>,
     c: &Clock,
     tasks: vector<Task>,
     action_delay: u64,
-<<<<<<< HEAD
     quorum_votes: u64,
     hash: vector<u8>,// hash proposal title/content
     ctx: &mut TxContext    
@@ -245,25 +231,6 @@
 
     while (num_of_tasks > index) {
       let task = vector::borrow(&tasks, index);
-=======
-    min_quorum_votes: u64,
-    hash: vector<u8>,//
-    ctx: &mut TxContext
-  ): Proposal<DaoWitness, T> {
-    propose<DaoWitness, T, ExecuteWitness>(dao, c, option::some(tasks), action_delay, min_quorum_votes, hash, ctx)
-  }
-
-  public fun propose_without_action<DaoWitness: drop>(
-    dao: &mut Dao<DaoWitness>,
-    c: &Clock,
-    action_delay: u64,
-    min_quorum_votes: u64,
-    hash: vector<u8>,//
-    ctx: &mut TxContext
-  ): Proposal<DaoWitness, Nothing> {
-    propose<DaoWitness, Nothing, Nothing>(dao, c, option::none(), action_delay, min_quorum_votes, hash, ctx)
-  }
->>>>>>> 2c6069e6
 
       vec_set::insert(&mut set, atomic_quest::task_name(task));  
 
@@ -430,48 +397,7 @@
     (object::id(proposal), proposal.proposer, proposal_state(proposal, c), proposal.start_time, proposal.end_time, proposal.for_votes, proposal.against_votes, proposal.eta, proposal.action_delay, proposal.quorum_votes, proposal.hash, &proposal.tasks, proposal.coin_type)
   }
 
-<<<<<<< HEAD
   fun destroy_vote<DaoWitness: drop, CoinType>(vote: Vote<DaoWitness, CoinType>, ctx: &mut TxContext): Coin<CoinType> {
-=======
-  fun propose<DaoWitness: drop, T: store, ExecuteWitness: drop>(
-    dao: &mut Dao<DaoWitness>,
-    c: &Clock,
-    tasks: Option<Tasks<T>>,
-    action_delay: u64,
-    quorum_votes: u64,
-    hash: vector<u8>,// hash proposal title/content
-    ctx: &mut TxContext    
-  ): Proposal<DaoWitness, T> {
-    assert!(action_delay >= dao.min_action_delay, EActionDelayTooSmall);
-    assert!(quorum_votes >= dao.min_quorum_votes, EMinQuorumVotesTooSmall);
-    assert!(vector::length(&hash) != 0, EEmptyHash);
-
-    let start_time = clock::timestamp_ms(c) + dao.voting_delay;
-
-    let proposal = Proposal {
-      id: object::new(ctx),
-      proposer: tx_context::sender(ctx),
-      start_time,
-      end_time: start_time + dao.voting_period,
-      for_votes: 0,
-      against_votes: 0,
-      eta: 0,
-      action_delay,
-      quorum_votes,
-      voting_quorum_rate: dao.voting_quorum_rate,
-      hash,
-      tasks,
-      coin_type: dao.coin_type,
-      execute_witness: get<ExecuteWitness>()
-    };
-    
-    emit(NewProposal<DaoWitness, T> { proposal_id: object::id(&proposal), proposer: proposal.proposer });
-
-    proposal
-  }
-
-  fun destroy_vote<DaoWitness: drop, CoinType, T: store>(vote: Vote<DaoWitness, CoinType, T>, ctx: &mut TxContext): Coin<CoinType> {
->>>>>>> 2c6069e6
     let Vote {id, balance, agree: _, end_time: _, proposal_id: _} = vote;
     object::delete(id);
 
@@ -528,13 +454,9 @@
     }
   } 
 
-  public fun update_dao_config<DaoWitness: drop>(
-    dao: &mut Dao<DaoWitness>,
-<<<<<<< HEAD
-    quest: AtomicQuest<DaoQuest<DaoWitness>>
-=======
+  public fun update_dao_config<DaoWitness: drop, CoinType>(
+    dao: &mut Dao<DaoWitness, CoinType>,
     quest: AtomicQuest<DaoQuest<DaoWitness>, Config>
->>>>>>> 2c6069e6
   ) {
     // @dev We can finish a quest instantly that has no tasks
     let Config { 
